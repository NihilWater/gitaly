source 'https://rubygems.org'

gem 'rugged', '~> 1.1'
gem 'github-linguist', '~> 7.12', require: 'linguist'
gem 'gitlab-markup', '~> 1.7.1'
gem 'activesupport', '~> 6.1.4.1'
gem 'rdoc', '~> 6.0'
gem 'gitlab-gollum-lib', '~> 4.2.7.10.gitlab.1', require: false
gem 'gitlab-gollum-rugged_adapter', '~> 0.4.4.4.gitlab.1', require: false
gem 'grpc', '~> 1.38.0'
gem 'sentry-raven', '~> 3.0', require: false
gem 'faraday', '~> 1.0'
gem 'rbtrace', require: false

# Labkit provides observability functionality
<<<<<<< HEAD
gem 'gitlab-labkit', '~> 0.21.2'
=======
gem 'gitlab-labkit', '~> 0.21.1'
>>>>>>> 2b424740

# Detects the open source license the repository includes
# This version needs to be in sync with GitLab CE/EE
gem 'licensee', '~> 9.14.1'

gem 'google-protobuf', '~> 3.17.0'

group :development, :test do
  gem 'rubocop', '~> 0.69', require: false
  gem 'rspec', require: false
  gem 'rspec-parameterized', require: false
  gem 'timecop', require: false
  gem 'factory_bot', require: false
  gem 'pry', '~> 0.12.2', require: false

  gem 'grpc-tools', '~> 1.38.0'
end<|MERGE_RESOLUTION|>--- conflicted
+++ resolved
@@ -13,11 +13,7 @@
 gem 'rbtrace', require: false
 
 # Labkit provides observability functionality
-<<<<<<< HEAD
 gem 'gitlab-labkit', '~> 0.21.2'
-=======
-gem 'gitlab-labkit', '~> 0.21.1'
->>>>>>> 2b424740
 
 # Detects the open source license the repository includes
 # This version needs to be in sync with GitLab CE/EE
